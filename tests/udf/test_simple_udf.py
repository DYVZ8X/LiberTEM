import pickle

import numpy as np
import pytest

from libertem.udf import UDF
from utils import MemoryDataSet, _mk_random


class PixelsumUDF(UDF):
    def get_result_buffers(self):
        return {
            'pixelsum': self.buffer(
                kind="nav", dtype="float32"
            )
        }

    def process_frame(self, frame):
        assert frame.shape == (16, 16)
        assert self.results.pixelsum.shape == (1,)
        self.results.pixelsum[:] = np.sum(frame)


def test_sum_frames(lt_ctx):
    """
    Test sum over the pixels for 2-dimensional dataset

    Parameters
    ----------
    lt_ctx
        Context class for loading dataset and creating jobs on them

    """
    data = _mk_random(size=(16, 16, 16, 16), dtype="float32")
    dataset = MemoryDataSet(data=data, tileshape=(1, 16, 16),
                            num_partitions=2, sig_dims=2)

    pixelsum = PixelsumUDF()
    res = lt_ctx.run_udf(dataset=dataset, udf=pixelsum)
    assert 'pixelsum' in res
    print(data.shape, res['pixelsum'].data.shape)
    assert np.allclose(res['pixelsum'].data, np.sum(data, axis=(2, 3)))


def test_3d_ds(lt_ctx):
    """
    Test sum over the pixels for 3-dimensional dataset

    Parameters
    ----------
    lt_ctx
        Context class for loading dataset and creating jobs on them
    """
    data = _mk_random(size=(16 * 16, 16, 16), dtype="float32")
    dataset = MemoryDataSet(data=data, tileshape=(1, 16, 16),
                            num_partitions=2, sig_dims=2)

    pixelsum = PixelsumUDF()
    res = lt_ctx.run_udf(dataset=dataset, udf=pixelsum)
    assert 'pixelsum' in res
    print(data.shape, res['pixelsum'].data.shape)
    assert np.allclose(res['pixelsum'].data, np.sum(data, axis=(1, 2)))


def test_kind_single(lt_ctx):
    """
    Test buffer type kind='single'

    Parameters
    ----------
    lt_ctx
        Context class for loading dataset and creating jobs on them
    """
    data = _mk_random(size=(16, 16, 16, 16), dtype="float32")
    dataset = MemoryDataSet(data=data, tileshape=(2, 16, 16),
                            num_partitions=2, sig_dims=2)

<<<<<<< HEAD
    class CounterUDF(UDF):
        def get_result_buffers(self):
            return {
                'counter': self.buffer(
                    kind="single", dtype="uint32"
                )
            }

        def process_frame(self, frame):
            self.results.counter += 1

        def merge(self, dest, src):
            dest['counter'][:] += src['counter']
=======
    def counter_buffers():
        return {
            'counter': BufferWrapper(
                kind="single", dtype="uint32"
            ),
            'sum_frame': BufferWrapper(
                kind="single", extra_shape=(16,), dtype="float32"
            )
        }

    def count_frames(frame, counter, sum_frame):
        counter += 1
        sum_frame += np.sum(frame, axis=1)

    def merge_counters(dest, src):
        dest['counter'][:] += src['counter']
        dest['sum_frame'][:] += src['sum_frame']
>>>>>>> 5100e154

    counter = CounterUDF()
    res = lt_ctx.run_udf(dataset=dataset, udf=counter)
    assert 'counter' in res
    assert 'sum_frame' in res
    assert res['counter'].data.shape == (1,)
    assert res['counter'].data == 16 * 16
    assert res['sum_frame'].data.shape == (16,)
    assert np.allclose(res['sum_frame'].data, np.sum(data, axis=(0,1,3)))

def test_bad_merge(lt_ctx):
    """
    Test bad example of updating buffer
    """
    data = _mk_random(size=(16 * 16, 16, 16), dtype="float32")
    dataset = MemoryDataSet(data=data, tileshape=(1, 16, 16),
                            num_partitions=2, sig_dims=2)

    class BadmergeUDF(UDF):
        def get_result_buffers(self):
            return {
                'pixelsum': self.buffer(
                    kind="nav", dtype="float32"
                )
            }

        def process_frame(self, frame):
            self.results.pixelsum[:] = np.sum(frame)

        def merge(self, dest, src):
            # bad, because it just sets a key in dest, it doesn't copy over the data to dest
            dest['pixelsum'] = src['pixelsum']

    with pytest.raises(TypeError):
        bm = BadmergeUDF()
        lt_ctx.run_udf(dataset=dataset, udf=bm)


def test_extra_dimension_shape(lt_ctx):
    """
    Test sum over the pixels for 2-dimensional dataset

    Parameters
    ----------
    lt_ctx
        Context class for loading dataset and creating jobs on them

    """
    data = _mk_random(size=(16, 16, 16, 16), dtype="float32")
    dataset = MemoryDataSet(data=data, tileshape=(1, 16, 16),
                            num_partitions=2, sig_dims=2)

    class ExtraShapeUDF(UDF):
        def get_result_buffers(self):
            return {
                'test': self.buffer(
                    kind="nav", extra_shape=(2,), dtype="float32"
                )
            }

        def process_frame(self, frame):
            self.results.test[:] = (1, 2)

    extra = ExtraShapeUDF()
    res = lt_ctx.run_udf(dataset=dataset, udf=extra)

    print(data.shape, res['test'].data.shape)
    assert res['test'].data.shape == tuple(dataset.shape.nav) + (2,)
    assert np.allclose(res['test'].data[0, 0], (1, 2))


def test_roi_1(lt_ctx):
    data = _mk_random(size=(16, 16, 16, 16), dtype="float32")
    dataset = MemoryDataSet(data=data, tileshape=(3, 16, 16),
                            num_partitions=4, sig_dims=2)
    mask = np.random.choice([True, False], size=(16, 16))

    pixelsum = PixelsumUDF()
    res = lt_ctx.run_udf(dataset=dataset, udf=pixelsum, roi=mask)
    assert 'pixelsum' in res
    print(data.shape, res['pixelsum'].data.shape)
    expected = np.sum(data[mask, ...], axis=(-1, -2))
    assert np.allclose(res['pixelsum'].raw_data, expected)


def test_roi_all_zeros(lt_ctx):
    data = _mk_random(size=(16, 16, 16, 16), dtype="float32")
    dataset = MemoryDataSet(data=data, tileshape=(3, 16, 16),
                            num_partitions=16, sig_dims=2)
    mask = np.zeros(data.shape[:2], dtype=bool)

    pixelsum = PixelsumUDF()
    res = lt_ctx.run_udf(dataset=dataset, udf=pixelsum, roi=mask)
    assert 'pixelsum' in res
    print(data.shape, res['pixelsum'].data.shape)
    expected = np.sum(data[mask, ...], axis=(-1, -2))
    assert np.allclose(res['pixelsum'].raw_data, expected)


def test_roi_all_ones(lt_ctx):
    data = _mk_random(size=(16, 16, 16, 16), dtype="float32")
    dataset = MemoryDataSet(data=data, tileshape=(3, 16, 16),
                            num_partitions=16, sig_dims=2)
    mask = np.ones(data.shape[:2], dtype=bool)

    pixelsum = PixelsumUDF()
    res = lt_ctx.run_udf(dataset=dataset, udf=pixelsum, roi=mask)
    assert 'pixelsum' in res
    print(data.shape, res['pixelsum'].data.shape)
    expected = np.sum(data[mask, ...], axis=(-1, -2))
    assert np.allclose(res['pixelsum'].raw_data, expected)


def test_roi_some_zeros(lt_ctx):
    data = _mk_random(size=(16, 16, 16, 16), dtype="float32")
    dataset = MemoryDataSet(data=data, tileshape=(3, 16, 16),
                            num_partitions=16, sig_dims=2)
    mask = np.zeros(data.shape[:2], dtype=bool)
    mask[0] = True

    pixelsum = PixelsumUDF()
    res = lt_ctx.run_udf(dataset=dataset, udf=pixelsum, roi=mask)
    assert 'pixelsum' in res
    print(data.shape, res['pixelsum'].data.shape)
    expected = np.sum(data[mask, ...], axis=(-1, -2))
    assert np.allclose(res['pixelsum'].raw_data, expected)


def test_udf_pickle(lt_ctx):
    data = _mk_random(size=(16, 16, 16, 16), dtype="float32")
    dataset = MemoryDataSet(data=data, tileshape=(3, 16, 16),
                            num_partitions=16, sig_dims=2)

    partition = next(dataset.get_partitions())
    pixelsum = PixelsumUDF()
    pixelsum.init_result_buffers()
    pixelsum.allocate_for_part(partition, None)
    pickle.loads(pickle.dumps(pixelsum))<|MERGE_RESOLUTION|>--- conflicted
+++ resolved
@@ -75,39 +75,24 @@
     dataset = MemoryDataSet(data=data, tileshape=(2, 16, 16),
                             num_partitions=2, sig_dims=2)
 
-<<<<<<< HEAD
     class CounterUDF(UDF):
         def get_result_buffers(self):
             return {
                 'counter': self.buffer(
                     kind="single", dtype="uint32"
+                ),
+                'sum_frame': self.buffer(
+                    kind="single", extra_shape=(16,), dtype="float32"
                 )
             }
 
         def process_frame(self, frame):
             self.results.counter += 1
+            self.results.sum_frame += np.sum(frame, axis=1)
 
         def merge(self, dest, src):
             dest['counter'][:] += src['counter']
-=======
-    def counter_buffers():
-        return {
-            'counter': BufferWrapper(
-                kind="single", dtype="uint32"
-            ),
-            'sum_frame': BufferWrapper(
-                kind="single", extra_shape=(16,), dtype="float32"
-            )
-        }
-
-    def count_frames(frame, counter, sum_frame):
-        counter += 1
-        sum_frame += np.sum(frame, axis=1)
-
-    def merge_counters(dest, src):
-        dest['counter'][:] += src['counter']
-        dest['sum_frame'][:] += src['sum_frame']
->>>>>>> 5100e154
+            dest['sum_frame'][:] += src['sum_frame']
 
     counter = CounterUDF()
     res = lt_ctx.run_udf(dataset=dataset, udf=counter)
@@ -116,7 +101,8 @@
     assert res['counter'].data.shape == (1,)
     assert res['counter'].data == 16 * 16
     assert res['sum_frame'].data.shape == (16,)
-    assert np.allclose(res['sum_frame'].data, np.sum(data, axis=(0,1,3)))
+    assert np.allclose(res['sum_frame'].data, np.sum(data, axis=(0, 1, 3)))
+
 
 def test_bad_merge(lt_ctx):
     """
