
/* 
 * Common
 */

export interface FollowupPart {
    numMessages: number,
    descriptions: Array<{ title: string, desc: string }>,
}

export interface MsgPartConfig {
    version: string,
    revision: string,
    localCores: number,
    cwd: string,
    separator: string,
}

export interface GetConfigResponse {
    status: "ok",
    config: MsgPartConfig,
}

/*
 * Connection
 */

export enum ClusterTypes {
    LOCAL = "LOCAL",
    TCP = "TCP",
}

export const ClusterTypeMetadata: { [s: string]: { [s: string]: string } } = {
    [ClusterTypes.LOCAL]: {
        label: "Create local cluster",
    },
    [ClusterTypes.TCP]: {
        label: "Connect to cluster",
        helpText: "can be either local or remote, connection via TCP",
    }
}

export interface ConnectRequestLocalCluster {
    type: ClusterTypes.LOCAL,
    numWorkers?: number,
}

export interface ConnectRequestTCP {
    type: ClusterTypes.TCP,
    address: string,
}

export type ConnectRequestParams = ConnectRequestLocalCluster | ConnectRequestTCP

export interface ConnectRequest {
    connection: ConnectRequestParams
}

export type ConnectResponse = {
    status: "ok",
    connection: ConnectRequest,
} | {
    status: "disconnected",
    connection: {},
}

/*
 * Dataset
 */

export enum DatasetTypes {
    HDF5 = "HDF5",
    HDFS = "HDFS",
    RAW = "RAW",
    MIB = "MIB",
    BLO = "BLO",
    K2IS = "K2IS",
    SER = "SER",
    FRMS6 = "FRMS6",
    EMPAD = "EMPAD",
}

export interface DatasetParamsCommon {
    name: string,
}

export type DatasetParamsHDFS = {
    type: DatasetTypes.HDFS,
    path: string,
    tileshape: number[],
} & DatasetParamsCommon;

export type DatasetParamsHDF5 = {
    type: DatasetTypes.HDF5,
    path: string,
    ds_path: string,
    tileshape: number[],
} & DatasetParamsCommon

export type DatasetParamsRaw = {
    type: DatasetTypes.RAW,
    path: string,
    dtype: string,
    detector_size: number[],
    enable_direct: boolean,
    scan_size: number[],
    tileshape: number[],
} & DatasetParamsCommon

export type DatasetParamsMIB = {
    type: DatasetTypes.MIB,
    path: string,
    scan_size: number[],
    tileshape: number[],
} & DatasetParamsCommon

export type DatasetParamsBLO = {
    type: DatasetTypes.BLO,
    path: string,
    tileshape: number[],
} & DatasetParamsCommon

export type DatasetParamsK2IS = {
    type: DatasetTypes.K2IS,
    path: string,
} & DatasetParamsCommon

export type DatasetParamsSER = {
    type: DatasetTypes.SER,
    path: string,
} & DatasetParamsCommon

export type DatasetParamsFRMS6 = {
    type: DatasetTypes.FRMS6,
    path: string,
} & DatasetParamsCommon

export type DatasetParamsEMPAD = {
    type: DatasetTypes.EMPAD,
    path: string,
    scan_size: number[],
} & DatasetParamsCommon

export type DatasetFormParams = DatasetParamsHDF5 | DatasetParamsHDFS | DatasetParamsRaw | DatasetParamsMIB | DatasetParamsBLO | DatasetParamsK2IS | DatasetParamsSER | DatasetParamsFRMS6 | DatasetParamsEMPAD

export interface DatasetCreateParams {
    id: string,
    params: DatasetFormParams,
}

export enum DatasetStatus {
    OPEN = "OPEN",
    OPENING = "OPENING",
    DELETING = "DELETING",
}

export interface DiagElemMsg {
    name: string,
    value: string | DiagElemMsg[],
}

interface DatasetCommon {
    id: string,
    params: DatasetFormParams,
}

export type DatasetOpening = DatasetCommon & {
    status: DatasetStatus.OPENING,
}

export type DatasetDeleting = DatasetCommon & {
    status: DatasetStatus.DELETING,
}

export type DatasetOpen = DatasetCommon & {
    status: DatasetStatus.OPEN,
    params: {
        shape: number[],
    }
    diagnostics: DiagElemMsg[],
}

export type Dataset = DatasetOpening | DatasetOpen | DatasetDeleting;

export interface OpenDatasetRequest {
    dataset: DatasetCreateParams
}

export interface OpenDatasetResponseOk {
    status: "ok",
    dataset: string,  // TODO: uuid type?
    details: Dataset,
}

export interface OpenDatasetResponseError {
    status: "error",
    dataset: string,
    msg: string,
}

export type OpenDatasetResponse = OpenDatasetResponseOk | OpenDatasetResponseError

export interface DeleteDatasetResponse {
    status: "ok",
    dataset: string,
}

export interface DetectDatasetSuccessResponse {
    status: "ok",
    datasetParams: DatasetFormParams,
}

export interface DetectDatasetErrorResponse {
    status: "error",
    path: string,
    msg: string,
}

export type DetectDatasetResponse = DetectDatasetSuccessResponse | DetectDatasetErrorResponse;

export type MsgPartInitialDataset = DatasetOpen

// type alias to add client-side state to datasets
export type DatasetState = Dataset & {}

/*
 * Job
 */
export interface MsgPartJob {
    id: string,
    dataset: string,
}

export interface MaskDefRing {
    shape: "ring",
    cx: number,
    cy: number,
    ri: number,
    ro: number
}


export interface MaskDefDisk {
    shape: "disk",
    cx: number,
    cy: number,
    r: number,
}

export interface PointDef {
    shape: "point",
    cx: number,
    cy: number,
}

// TODO: shape doesn't really make sense here, needs to be restructured
export interface CenterOfMassParams {
    shape: "com",
    cx: number,
    cy: number,
    r: number,
}

export interface PickFrameParams {
    x: number,
    y: number,
}

export interface FFTSumFramesParams {
    real_rad: number | null ,
    real_centerx: number | null,
    real_centery: number | null,
}

export interface PickFFTFrameParams {
    x: number,
    y: number,
    real_rad: number | null ,
    real_centerx: number | null,
    real_centery: number | null,
}
export interface RadialFourierParams {
    shape: "radial_fourier",
    cx: number,
    cy: number,
    ri: number,
    ro: number,
    n_bins: number,
    max_order: number
}

export interface FFTParams{
    rad_in:number,
    rad_out:number,
    real_rad: number | null ,
    real_centerx: number | null,
    real_centery: number | null,
}


export type SumFrameParams = {} | {
    roi: {
        shape: "disk",
        cx: number,
        cy: number,
        r: number,
    }
}

export enum AnalysisTypes {
    APPLY_RING_MASK = "APPLY_RING_MASK",
    APPLY_DISK_MASK = "APPLY_DISK_MASK",
    APPLY_POINT_SELECTOR = "APPLY_POINT_SELECTOR",
    CENTER_OF_MASS = "CENTER_OF_MASS",
    SUM_FRAMES = "SUM_FRAMES",
    SUM_FRAMES_ROI = "SUM_FRAMES_ROI",
    PICK_FRAME = "PICK_FRAME",
    PICK_FFT_FRAME = "PICK_FFT_FRAME",
    APPLY_FFT_MASK = "APPLY_FFT_MASK",
    FFTSUM_FRAMES = "FFTSUM_FRAMES",
    RADIAL_FOURIER = "RADIAL_FOURIER",
    FEM = "FEM"
}

export interface RingMaskDetails {
    type: AnalysisTypes.APPLY_RING_MASK,
    parameters: MaskDefRing,
    
}

export interface FFTDetails {
    type: AnalysisTypes.APPLY_FFT_MASK,
    parameters: FFTParams,
}

export interface FEMDetails {
    type: AnalysisTypes.FEM,
    parameters: MaskDefRing,
}

export interface DiskMaskDetails {
    type: AnalysisTypes.APPLY_DISK_MASK,
    parameters: MaskDefDisk,
}

export interface PointDefDetails {
    type: AnalysisTypes.APPLY_POINT_SELECTOR,
    parameters: PointDef,
}

export interface CenterOfMassDetails {
    type: AnalysisTypes.CENTER_OF_MASS,
    parameters: CenterOfMassParams,
}

export interface SumFramesDetails {
    type: AnalysisTypes.SUM_FRAMES,
    parameters: SumFrameParams
}

export interface FFTSumFramesDetails {
    type: AnalysisTypes.FFTSUM_FRAMES,
    parameters: FFTSumFramesParams,
}

export interface PickFrameDetails {
    type: AnalysisTypes.PICK_FRAME,
    parameters: PickFrameParams,
}

export interface PickFFTFrameDetails {
    type: AnalysisTypes.PICK_FFT_FRAME,
    parameters: PickFFTFrameParams,
}


export type AnalysisParameters = MaskDefRing | MaskDefDisk | CenterOfMassParams | PointDef | PickFrameParams | RadialFourierParams | FFTParams | PickFFTFrameParams | FFTSumFramesParams;
export type AnalysisDetails = RingMaskDetails | DiskMaskDetails | CenterOfMassDetails | PointDefDetails | SumFramesDetails | PickFrameDetails | FFTDetails | RadialFourierDetails | FFTSumFramesDetails | PickFFTFrameDetails;
export interface RadialFourierDetails {
    type: AnalysisTypes.RADIAL_FOURIER,
    parameters: RadialFourierParams,
}

<<<<<<< HEAD
export type AnalysisParameters = MaskDefRing | MaskDefDisk | CenterOfMassParams | PointDef | PickFrameParams | RadialFourierParams;
export type AnalysisDetails = RingMaskDetails | DiskMaskDetails | CenterOfMassDetails | PointDefDetails | SumFramesDetails | PickFrameDetails | RadialFourierDetails | FEMDetails;

=======
>>>>>>> 0f90ccff
export interface StartJobRequest {
    job: {
        dataset: string,
        analysis: AnalysisDetails,
    }
}

export interface StartJobResponse {
    status: "ok",
    job: string,
    details: MsgPartJob,
}

export interface CancelJobResponse {
    status: "ok",
    job: string,
}

/*
 * fs browser 
 */

// some named place, i.e. "Documents", "Home", ...
export interface FSPlace {
    title: string,
    path: string,
    key: string,
}

export interface DirectoryListingDetails {
    name: string,
    size: number,
    ctime: number,
    mtime: number,
    owner: string,
}

export interface DirectoryListingResponseOK {
    status: "ok",
    path: string,
    files: DirectoryListingDetails[],
    dirs: DirectoryListingDetails[],
    drives: string[],
    places: FSPlace[],
}

export interface DirectoryListingResponseError {
    status: "error",
    path: string,
    code: string,
    msg: string,
    alternative?: string,
}

export type DirectoryListingResponse = DirectoryListingResponseOK | DirectoryListingResponseError;<|MERGE_RESOLUTION|>--- conflicted
+++ resolved
@@ -373,20 +373,14 @@
     parameters: PickFFTFrameParams,
 }
 
-
-export type AnalysisParameters = MaskDefRing | MaskDefDisk | CenterOfMassParams | PointDef | PickFrameParams | RadialFourierParams | FFTParams | PickFFTFrameParams | FFTSumFramesParams;
-export type AnalysisDetails = RingMaskDetails | DiskMaskDetails | CenterOfMassDetails | PointDefDetails | SumFramesDetails | PickFrameDetails | FFTDetails | RadialFourierDetails | FFTSumFramesDetails | PickFFTFrameDetails;
 export interface RadialFourierDetails {
     type: AnalysisTypes.RADIAL_FOURIER,
     parameters: RadialFourierParams,
 }
 
-<<<<<<< HEAD
-export type AnalysisParameters = MaskDefRing | MaskDefDisk | CenterOfMassParams | PointDef | PickFrameParams | RadialFourierParams;
-export type AnalysisDetails = RingMaskDetails | DiskMaskDetails | CenterOfMassDetails | PointDefDetails | SumFramesDetails | PickFrameDetails | RadialFourierDetails | FEMDetails;
-
-=======
->>>>>>> 0f90ccff
+export type AnalysisParameters = MaskDefRing | MaskDefDisk | CenterOfMassParams | PointDef | PickFrameParams | RadialFourierParams| FFTParams | PickFFTFrameParams | FFTSumFramesParams;
+export type AnalysisDetails = RingMaskDetails | DiskMaskDetails | CenterOfMassDetails | PointDefDetails | SumFramesDetails | PickFrameDetails | RadialFourierDetails | FEMDetails | FFTDetails | FFTSumFramesDetails | PickFFTFrameDetails;
+
 export interface StartJobRequest {
     job: {
         dataset: string,
